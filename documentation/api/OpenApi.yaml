--- conflicted
+++ resolved
@@ -195,11 +195,8 @@
                   application/json:
                      schema:
                         $ref: "#/components/schemas/ApiResponse"
-<<<<<<< HEAD
+
    /config/motion/calibration:
-=======
-   /config/motion:
->>>>>>> da9efa15
       get:
          tags:
             - Motion Sensor Calibration Configuration
