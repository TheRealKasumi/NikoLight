{
	"info": {
		"_postman_id": "c834c289-81fc-4aea-a654-b4fbe727232e",
		"name": "TesLight",
		"schema": "https://schema.getpostman.com/json/collection/v2.1.0/collection.json",
		"_exporter_id": "12963851"
	},
	"item": [
		{
			"name": "Connection Test",
			"item": [
				{
					"name": "Connection Test",
					"request": {
						"method": "GET",
						"header": [],
						"url": {
							"raw": "http://{{TESLIGHTIP}}/api/connection_test",
							"protocol": "http",
							"host": [
								"{{TESLIGHTIP}}"
							],
							"path": [
								"api",
								"connection_test"
							]
						}
					},
					"response": []
				}
			]
		},
		{
			"name": "System Configuration",
			"item": [
				{
					"name": "Get System Configuration",
					"request": {
						"method": "GET",
						"header": [],
						"url": {
							"raw": "http://{{TESLIGHTIP}}/api/config/system",
							"protocol": "http",
							"host": [
								"{{TESLIGHTIP}}"
							],
							"path": [
								"api",
								"config",
								"system"
							]
						}
					},
					"response": []
				},
				{
					"name": "Set System Configuration",
					"protocolProfileBehavior": {
						"disabledSystemHeaders": {}
					},
					"request": {
						"method": "POST",
						"header": [],
						"body": {
							"mode": "urlencoded",
							"urlencoded": [
								{
									"key": "data",
									"value": "AQEeAB4AAAgK",
									"type": "text"
								}
							]
						},
						"url": {
							"raw": "http://{{TESLIGHTIP}}/api/config/system",
							"protocol": "http",
							"host": [
								"{{TESLIGHTIP}}"
							],
							"path": [
								"api",
								"config",
								"system"
							]
						}
					},
					"response": []
				}
			]
		},
		{
			"name": "LED Configuration",
			"item": [
				{
					"name": "Get LED Configuration",
					"request": {
						"method": "GET",
						"header": [],
						"url": {
							"raw": "http://{{TESLIGHTIP}}/api/config/led",
							"protocol": "http",
							"host": [
								"{{TESLIGHTIP}}"
							],
							"path": [
								"api",
								"config",
								"led"
							]
						}
					},
					"response": []
				},
				{
					"name": "Set LED Configuration",
					"protocolProfileBehavior": {
						"disabledSystemHeaders": {}
					},
					"request": {
						"method": "POST",
						"header": [],
						"body": {
							"mode": "urlencoded",
							"urlencoded": [
								{
									"key": "data",
<<<<<<< HEAD
									"value": "DUgAADIKADIABQAAAAAAAAAAAAAAAAAAAA4CAAAyCgAyAAUAAAAAAAAAAAAAAAAAAAAPBAAAMgoAMgAFAAAAAAAAAAAAAAAAAAAAEAQAADIKADIABQAAAAAAAAAAAAAAAAAAABEEAAAyCgAyAAUAAAAAAAAAAAAAAAAAAAAVBAAAMgoAMgAFAAAAAAAAAAAAAAAAAAAA",
=======
									"value": "DQIAADIKADIAHgAAAAAAAAAAAAAAAAAAADIMDAwRAgAAMgoAMgAeAAAAAAAAAAAAAAAAAAAAMgwMDA4CAAAyCgAyAB4AAAAAAAAAAAAAAAAAAAAyDAwMFQIAADIKADIAHgAAAAAAAAAAAAAAAAAAADIMDAwPAgAAMgoAMgAeAAAAAAAAAAAAAAAAAAAAMgwMDBYCAAAyCgAyAB4AAAAAAAAAAAAAAAAAAAAyDAwMEAIAADIKADIAHgAAAAAAAAAAAAAAAAAAADIMDAwZAgAAMgoAMgAeAAAAAAAAAAAAAAAAAAAAMgwMDA==",
>>>>>>> 0f9c097b
									"type": "text"
								}
							]
						},
						"url": {
							"raw": "http://{{TESLIGHTIP}}/api/config/led",
							"protocol": "http",
							"host": [
								"{{TESLIGHTIP}}"
							],
							"path": [
								"api",
								"config",
								"led"
							]
						}
					},
					"response": []
				}
			]
		},
		{
			"name": "WiFi Configuration",
			"item": [
				{
					"name": "Get WiFi Configuration",
					"request": {
						"method": "GET",
						"header": [],
						"url": {
							"raw": "http://{{TESLIGHTIP}}/api/config/wifi",
							"protocol": "http",
							"host": [
								"{{TESLIGHTIP}}"
							],
							"path": [
								"api",
								"config",
								"wifi"
							]
						}
					},
					"response": []
				},
				{
					"name": "Set WiFi Configuration",
					"request": {
						"method": "POST",
						"header": [],
						"body": {
							"mode": "urlencoded",
							"urlencoded": [
								{
									"key": "data",
									"value": "CABUZXNMaWdodAoAVGVzTGlnaHRQVwEAAQAAAAA=",
									"type": "text"
								}
							]
						},
						"url": {
							"raw": "http://{{TESLIGHTIP}}/api/config/wifi",
							"protocol": "http",
							"host": [
								"{{TESLIGHTIP}}"
							],
							"path": [
								"api",
								"config",
								"wifi"
							]
						}
					},
					"response": []
				}
			]
		},
		{
			"name": "FSEQ",
			"item": [
				{
					"name": "Get FSEQ List",
					"request": {
						"method": "GET",
						"header": [],
						"url": {
							"raw": "http://{{TESLIGHTIP}}/api/fseq",
							"protocol": "http",
							"host": [
								"{{TESLIGHTIP}}"
							],
							"path": [
								"api",
								"fseq"
							]
						}
					},
					"response": []
				},
				{
					"name": "Upload FSEQ File",
					"request": {
						"method": "POST",
						"header": [],
						"body": {
							"mode": "formdata",
							"formdata": [
								{
									"key": "",
									"type": "file"
								}
							]
						},
						"url": {
							"raw": "http://{{TESLIGHTIP}}/api/fseq?fileName=test.fseq",
							"protocol": "http",
							"host": [
								"{{TESLIGHTIP}}"
							],
							"path": [
								"api",
								"fseq"
							],
							"query": [
								{
									"key": "fileName",
									"value": "test.fseq"
								}
							]
						}
					},
					"response": []
				},
				{
					"name": "Delete a FSEQ File",
					"request": {
						"method": "DELETE",
						"header": [],
						"url": {
							"raw": "http://{{TESLIGHTIP}}/api/fseq?fileName=test.fseq",
							"protocol": "http",
							"host": [
								"{{TESLIGHTIP}}"
							],
							"path": [
								"api",
								"fseq"
							],
							"query": [
								{
									"key": "fileName",
									"value": "test.fseq"
								}
							]
						}
					},
					"response": []
				}
			]
		},
		{
			"name": "Log",
			"item": [
				{
					"name": "Get Log Size",
					"request": {
						"method": "GET",
						"header": [],
						"url": {
							"raw": "http://{{TESLIGHTIP}}/api/log/size",
							"protocol": "http",
							"host": [
								"{{TESLIGHTIP}}"
							],
							"path": [
								"api",
								"log",
								"size"
							]
						}
					},
					"response": []
				},
				{
					"name": "Get Log",
					"request": {
						"method": "GET",
						"header": [],
						"url": {
							"raw": "http://{{TESLIGHTIP}}/api/log?start=0&count=197",
							"protocol": "http",
							"host": [
								"{{TESLIGHTIP}}"
							],
							"path": [
								"api",
								"log"
							],
							"query": [
								{
									"key": "start",
									"value": "0"
								},
								{
									"key": "count",
<<<<<<< HEAD
									"value": "32"
=======
									"value": "128"
>>>>>>> 0f9c097b
								}
							]
						}
					},
					"response": []
				},
				{
					"name": "Clear Log",
					"request": {
						"method": "DELETE",
						"header": [],
						"url": {
							"raw": "http://{{TESLIGHTIP}}/api/log",
							"protocol": "http",
							"host": [
								"{{TESLIGHTIP}}"
							],
							"path": [
								"api",
								"log"
							]
						}
					},
					"response": []
				}
			]
		},
		{
			"name": "Update",
			"item": [
				{
					"name": "Upload TesLight Update Package",
					"request": {
						"method": "POST",
						"header": [],
						"body": {
							"mode": "formdata",
							"formdata": [
								{
									"key": "",
									"type": "file"
								}
							]
						},
						"url": {
							"raw": "http://{{TESLIGHTIP}}/api/update",
							"protocol": "http",
							"host": [
								"{{TESLIGHTIP}}"
							],
							"path": [
								"api",
								"update"
							]
						}
					},
					"response": []
				}
			]
		},
		{
			"name": "Reset",
			"item": [
				{
					"name": "Soft Reset",
					"request": {
						"method": "POST",
						"header": [],
						"url": {
							"raw": "http://{{TESLIGHTIP}}/api/reset/soft",
							"protocol": "http",
							"host": [
								"{{TESLIGHTIP}}"
							],
							"path": [
								"api",
								"reset",
								"soft"
							]
						}
					},
					"response": []
				},
				{
					"name": "Hard Reset",
					"request": {
						"method": "POST",
						"header": [],
						"url": {
							"raw": "http://{{TESLIGHTIP}}/api/reset/hard",
							"protocol": "http",
							"host": [
								"{{TESLIGHTIP}}"
							],
							"path": [
								"api",
								"reset",
								"hard"
							]
						}
					},
					"response": []
				}
			]
		}
	],
	"event": [
		{
			"listen": "prerequest",
			"script": {
				"type": "text/javascript",
				"exec": [
					""
				]
			}
		},
		{
			"listen": "test",
			"script": {
				"type": "text/javascript",
				"exec": [
					""
				]
			}
		}
	],
	"variable": [
		{
			"key": "TESLIGHTIP",
			"value": "192.168.4.1",
			"type": "string"
		}
	]
}<|MERGE_RESOLUTION|>--- conflicted
+++ resolved
@@ -124,11 +124,7 @@
 							"urlencoded": [
 								{
 									"key": "data",
-<<<<<<< HEAD
-									"value": "DUgAADIKADIABQAAAAAAAAAAAAAAAAAAAA4CAAAyCgAyAAUAAAAAAAAAAAAAAAAAAAAPBAAAMgoAMgAFAAAAAAAAAAAAAAAAAAAAEAQAADIKADIABQAAAAAAAAAAAAAAAAAAABEEAAAyCgAyAAUAAAAAAAAAAAAAAAAAAAAVBAAAMgoAMgAFAAAAAAAAAAAAAAAAAAAA",
-=======
-									"value": "DQIAADIKADIAHgAAAAAAAAAAAAAAAAAAADIMDAwRAgAAMgoAMgAeAAAAAAAAAAAAAAAAAAAAMgwMDA4CAAAyCgAyAB4AAAAAAAAAAAAAAAAAAAAyDAwMFQIAADIKADIAHgAAAAAAAAAAAAAAAAAAADIMDAwPAgAAMgoAMgAeAAAAAAAAAAAAAAAAAAAAMgwMDBYCAAAyCgAyAB4AAAAAAAAAAAAAAAAAAAAyDAwMEAIAADIKADIAHgAAAAAAAAAAAAAAAAAAADIMDAwZAgAAMgoAMgAeAAAAAAAAAAAAAAAAAAAAMgwMDA==",
->>>>>>> 0f9c097b
+                  "value": "DQIAADIKADIAHgAAAAAAAAAAAAAAAAAAADIMDAwRAgAAMgoAMgAeAAAAAAAAAAAAAAAAAAAAMgwMDA4CAAAyCgAyAB4AAAAAAAAAAAAAAAAAAAAyDAwMFQIAADIKADIAHgAAAAAAAAAAAAAAAAAAADIMDAwPAgAAMgoAMgAeAAAAAAAAAAAAAAAAAAAAMgwMDBYCAAAyCgAyAB4AAAAAAAAAAAAAAAAAAAAyDAwMEAIAADIKADIAHgAAAAAAAAAAAAAAAAAAADIMDAwZAgAAMgoAMgAeAAAAAAAAAAAAAAAAAAAAMgwMDA==",
 									"type": "text"
 								}
 							]
@@ -333,11 +329,7 @@
 								},
 								{
 									"key": "count",
-<<<<<<< HEAD
-									"value": "32"
-=======
-									"value": "128"
->>>>>>> 0f9c097b
+                  "value": "128"
 								}
 							]
 						}
