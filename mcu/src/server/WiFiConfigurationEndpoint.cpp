/**
 * @file WiFiConfigurationEndpoint.cpp
 * @author TheRealKasumi
 * @brief Implementation of a REST endpoint to configure the WiFi settings.
 *
 * @copyright Copyright (c) 2022-2023 TheRealKasumi
 *
 * This project, including hardware and software, is provided "as is". There is no warranty
 * of any kind, express or implied, including but not limited to the warranties of fitness
 * for a particular purpose and noninfringement. TheRealKasumi (https://github.com/TheRealKasumi)
 * is holding ownership of this project. You are free to use, modify, distribute and contribute
 * to this project for private, non-commercial purposes. It is granted to include this hardware
 * and software into private, non-commercial projects. However, the source code of any project,
 * software and hardware that is including this project must be public and free to use for private
 * persons. Any commercial use is hereby strictly prohibited without agreement from the owner.
 * By contributing to the project, you agree that the ownership of your work is transferred to
 * the project owner and that you lose any claim to your contribute work. This copyright and
 * license note applies to all files of this project and must not be removed without agreement
 * from the owner.
 *
 */
#include "server/WiFiConfigurationEndpoint.h"

/**
 * @brief Add all request handler for this {@link TL::RestEndpoint} to the {@link TL::WebServerManager}.
 */
void TL::WiFiConfigurationEndpoint::begin()
{
	TL::WebServerManager::addRequestHandler((getBaseUri() + F("config/wifi")).c_str(), http_method::HTTP_GET, TL::WiFiConfigurationEndpoint::getWiFiConfig);
	TL::WebServerManager::addRequestHandler((getBaseUri() + F("config/wifi")).c_str(), http_method::HTTP_POST, TL::WiFiConfigurationEndpoint::postWiFiConfig);
}

/**
 * @brief Return the WiFi configuration to the client.
 */
void TL::WiFiConfigurationEndpoint::getWiFiConfig()
{
	TL::Logger::log(TL::Logger::LogLevel::INFO, SOURCE_LOCATION, F("Received request to get the WiFi configuration."));
	if (!TL::Configuration::isInitialized())
	{
		TL::Logger::log(TL::Logger::LogLevel::ERROR, SOURCE_LOCATION, F("The TesLight configuration was not initialized. Can not access configuration."));
		TL::WiFiConfigurationEndpoint::sendSimpleResponse(500, F("The TesLight configuration was not initialized. Can not access configuration."));
		return;
	}

	DynamicJsonDocument jsonDoc(4096);
	const JsonObject config = jsonDoc.createNestedObject(F("wifiConfig"));
	config[F("accessPointSsid")] = TL::Configuration::getWiFiConfig().accessPointSsid;
	config[F("accessPointPassword")] = TL::Configuration::getWiFiConfig().accessPointPassword;
	config[F("accessPointChannel")] = TL::Configuration::getWiFiConfig().accessPointChannel;
	config[F("accessPointHidden")] = TL::Configuration::getWiFiConfig().accessPointHidden;
	config[F("accessPointMaxConnections")] = TL::Configuration::getWiFiConfig().accessPointMaxConnections;
	// config[F("wifiSsid")] = TL::Configuration::getWiFiConfig().wifiSsid;
	// config[F("wifiPassword")] = TL::Configuration::getWiFiConfig().wifiPassword;

	TL::Logger::log(TL::Logger::LogLevel::INFO, SOURCE_LOCATION, F("Sending the response."));
	TL::WiFiConfigurationEndpoint::sendJsonDocument(200, F("Here is your WiFi configuration."), jsonDoc);
}

/**
 * @brief Receive the WiFi configuration sent by the client.
 */
void TL::WiFiConfigurationEndpoint::postWiFiConfig()
{
	TL::Logger::log(TL::Logger::LogLevel::INFO, SOURCE_LOCATION, F("Received request to update the WiFi configuration."));
	if (!TL::Configuration::isInitialized())
	{
		TL::Logger::log(TL::Logger::LogLevel::ERROR, SOURCE_LOCATION, F("The TesLight configuration was not initialized. Can not access configuration."));
		TL::WiFiConfigurationEndpoint::sendSimpleResponse(500, F("The TesLight configuration was not initialized. Can not access configuration."));
		return;
	}

	if (!TL::WiFiManager::isInitialized())
	{
		TL::Logger::log(TL::Logger::LogLevel::ERROR, SOURCE_LOCATION, F("The WiFi manager was not initialized. Can not apply WiFi settings."));
		TL::WiFiConfigurationEndpoint::sendSimpleResponse(500, F("The WiFi manager was not initialized. Can not apply WiFi settings."));
		return;
	}

	if (!TL::WiFiConfigurationEndpoint::webServer->hasHeader(F("content-type")) || TL::WiFiConfigurationEndpoint::webServer->header(F("content-type")) != F("application/json"))
	{
		TL::Logger::log(TL::Logger::LogLevel::WARN, SOURCE_LOCATION, F("The content type must be \"application/json\"."));
		TL::WiFiConfigurationEndpoint::sendSimpleResponse(400, F("The content type must be \"application/json\"."));
		return;
	}

	if (!TL::WiFiConfigurationEndpoint::webServer->hasArg(F("plain")))
	{
		TL::Logger::log(TL::Logger::LogLevel::WARN, SOURCE_LOCATION, F("There must be a valid json body with the system configuration."));
		TL::WiFiConfigurationEndpoint::sendSimpleResponse(400, F("There must be a valid json body with the system configuration."));
		return;
	}

	const String body = TL::WiFiConfigurationEndpoint::webServer->arg(F("plain"));
	if (body.length() == 0 || body.length() > 4096)
	{
		TL::Logger::log(TL::Logger::LogLevel::WARN, SOURCE_LOCATION, F("The body must not be empty and the maximum length is 4096 bytes."));
		TL::WiFiConfigurationEndpoint::sendSimpleResponse(400, F("The body must not be empty and the maximum length is 4096 bytes."));
		return;
	}

	DynamicJsonDocument jsonDoc(4096);
	if (!TL::WiFiConfigurationEndpoint::parseJsonDocument(jsonDoc, body))
	{
		TL::Logger::log(TL::Logger::LogLevel::WARN, SOURCE_LOCATION, F("The body could not be parsed. The json is invalid."));
		TL::WiFiConfigurationEndpoint::sendSimpleResponse(400, F("The body could not be parsed. The json is invalid."));
		return;
	}

	if (!jsonDoc[F("wifiConfig")].is<JsonObject>())
	{
		TL::Logger::log(TL::Logger::LogLevel::WARN, SOURCE_LOCATION, F("The json must contain the \"wifiConfig\" object."));
		TL::WiFiConfigurationEndpoint::sendSimpleResponse(400, F("The json must contain the \"wifiConfig\" object."));
		return;
	}

	const JsonObject configuration = jsonDoc[F("wifiConfig")].as<JsonObject>();
	if (!TL::WiFiConfigurationEndpoint::validateConfiguration(configuration))
	{
		TL::Logger::log(TL::Logger::LogLevel::WARN, SOURCE_LOCATION, F("The validation of the WiFi configuration failed."));
		return;
	}

	TL::Configuration::WiFiConfig config;
	config.accessPointSsid = configuration[F("accessPointSsid")].as<String>();
	config.accessPointPassword = configuration[F("accessPointPassword")].as<String>();
	config.accessPointChannel = configuration[F("accessPointChannel")].as<uint8_t>();
	config.accessPointHidden = configuration[F("accessPointHidden")].as<bool>();
	config.accessPointMaxConnections = configuration[F("accessPointMaxConnections")].as<uint8_t>();
	// config.wifiSsid = configuration[F("wifiSsid")].as<String>();
	// config.wifiPassword = configuration[F("wifiPassword")].as<String>();

	if (TL::WiFiConfigurationEndpoint::hasChanged(config))
	{
		TL::Configuration::setWiFiConfig(config);
		const TL::Configuration::Error configSaveError = TL::Configuration::save();
		if (configSaveError == TL::Configuration::Error::ERROR_FILE_OPEN)
		{
			TL::Logger::log(TL::Logger::LogLevel::ERROR, SOURCE_LOCATION, F("Failed to save WiFi configuration. The configuration file could not be opened."));
			TL::WiFiConfigurationEndpoint::sendSimpleResponse(500, F("Failed to save WiFi configuration. The configuration file could not be opened."));
			return;
		}
		else if (configSaveError == TL::Configuration::Error::ERROR_FILE_WRITE)
		{
			TL::Logger::log(TL::Logger::LogLevel::ERROR, SOURCE_LOCATION, F("Failed to save WiFi configuration. The configuration file could not be written."));
			TL::WiFiConfigurationEndpoint::sendSimpleResponse(500, F("Failed to save WiFi configuration. The configuration file could not be written."));
			return;
		}
		else if (configSaveError != TL::Configuration::Error::OK)
		{
			TL::Logger::log(TL::Logger::LogLevel::ERROR, SOURCE_LOCATION, F("Failed to save WiFi configuration."));
			TL::WiFiConfigurationEndpoint::sendSimpleResponse(500, F("Failed to save WiFi configuration."));
			return;
		}

		const TL::WiFiManager::Error wifiError = TL::WiFiManager::startAccessPoint(TL::Configuration::getWiFiConfig().accessPointSsid.c_str(), TL::Configuration::getWiFiConfig().accessPointPassword.c_str(), TL::Configuration::getWiFiConfig().accessPointChannel, false, TL::Configuration::getWiFiConfig().accessPointMaxConnections);
		if (wifiError == TL::WiFiManager::Error::ERROR_START_AP)
		{
			TL::Logger::log(TL::Logger::LogLevel::ERROR, SOURCE_LOCATION, F("Failed to start WiFi access point."));
			TL::WiFiConfigurationEndpoint::sendSimpleResponse(500, F("Failed to start WiFi access point."));
			return;
		}
		else if (wifiError == TL::WiFiManager::Error::ERROR_INVALID_SSID)
		{
			TL::Logger::log(TL::Logger::LogLevel::ERROR, SOURCE_LOCATION, F("Failed to start WiFi access point. The SSID is invalid."));
			TL::WiFiConfigurationEndpoint::sendSimpleResponse(400, F("Failed to start WiFi access point. The SSID is invalid."));
			return;
		}
		else if (wifiError == TL::WiFiManager::Error::ERROR_INVALID_PW)
		{
			TL::Logger::log(TL::Logger::LogLevel::ERROR, SOURCE_LOCATION, F("Failed to start WiFi access point. The password is invalid."));
			TL::WiFiConfigurationEndpoint::sendSimpleResponse(400, F("Failed to start WiFi access point. The password is invalid."));
			return;
		}
<<<<<<< HEAD
		else if (wifiError == TL::WiFiManager::Error::OK)
=======
		else if (wifiError != TL::WiFiManager::Error::OK)
>>>>>>> e88ffba8
		{
			TL::Logger::log(TL::Logger::LogLevel::ERROR, SOURCE_LOCATION, F("Failed to start WiFi access point."));
			TL::WiFiConfigurationEndpoint::sendSimpleResponse(500, F("Failed to start WiFi access point."));
			return;
		}
	}

	TL::Logger::log(TL::Logger::LogLevel::INFO, SOURCE_LOCATION, F("WiFi configuration saved. Sending the response."));
	TL::WiFiConfigurationEndpoint::sendSimpleResponse(200, F("I update the WiFi configuration for you. Please don't forget to reconnect."));
}

/**
 * @brief Validate if a wifi configuration is valid.
 * @param jsonObject json object holding the configuration
 * @return true when valid
 * @return false when invalid
 */
bool TL::WiFiConfigurationEndpoint::validateConfiguration(const JsonObject &jsonObject)
{
	if (!jsonObject[F("accessPointSsid")].is<String>())
	{
		TL::Logger::log(TL::Logger::LogLevel::WARN, SOURCE_LOCATION, F("The \"accessPointSsid\" field must be of type \"string\"."));
		TL::WiFiConfigurationEndpoint::sendSimpleResponse(400, F("The \"accessPointSsid\" field must be of type \"string\"."));
		return false;
	}

	if (!TL::WiFiConfigurationEndpoint::validateWiFiSsid(jsonObject[F("accessPointSsid")].as<String>()))
	{
		TL::Logger::log(TL::Logger::LogLevel::WARN, SOURCE_LOCATION, F("The \"accessPointSsid\" field is invalid. It must be a valid WiFi SSID."));
		TL::WiFiConfigurationEndpoint::sendSimpleResponse(400, F("The \"accessPointSsid\" field is invalid. It must be a valid WiFi SSID."));
		return false;
	}

	if (!jsonObject[F("accessPointPassword")].is<String>())
	{
		TL::Logger::log(TL::Logger::LogLevel::WARN, SOURCE_LOCATION, F("The \"accessPointPassword\" field must be of type \"string\"."));
		TL::WiFiConfigurationEndpoint::sendSimpleResponse(400, F("The \"accessPointPassword\" field must be of type \"string\"."));
		return false;
	}

	if (!TL::WiFiConfigurationEndpoint::validateWiFiPassword(jsonObject[F("accessPointPassword")].as<String>()))
	{
		TL::Logger::log(TL::Logger::LogLevel::WARN, SOURCE_LOCATION, F("The \"accessPointPassword\" field is invalid. It must be a valid WiFi password."));
		TL::WiFiConfigurationEndpoint::sendSimpleResponse(400, F("The \"accessPointPassword\" field is invalid. It must be a valid WiFi password."));
		return false;
	}

	if (!jsonObject[F("accessPointChannel")].is<uint8_t>())
	{
		TL::Logger::log(TL::Logger::LogLevel::WARN, SOURCE_LOCATION, F("The \"accessPointChannel\" field must be of type \"uint8\"."));
		TL::WiFiConfigurationEndpoint::sendSimpleResponse(400, F("The \"accessPointChannel\" field must be of type \"uint8\"."));
		return false;
	}

	if (!TL::WiFiConfigurationEndpoint::isInRange(jsonObject[F("accessPointChannel")].as<uint8_t>(), 0, 12))
	{
		TL::Logger::log(TL::Logger::LogLevel::WARN, SOURCE_LOCATION, F("The \"accessPointChannel\" field is invalid. It must be a valid WiFi channel."));
		TL::WiFiConfigurationEndpoint::sendSimpleResponse(400, F("The \"accessPointChannel\" field is invalid. It must be a valid WiFi channel."));
		return false;
	}

	if (!jsonObject[F("accessPointHidden")].is<bool>())
	{
		TL::Logger::log(TL::Logger::LogLevel::WARN, SOURCE_LOCATION, F("The \"accessPointHidden\" field must be of type \"bool\"."));
		TL::WiFiConfigurationEndpoint::sendSimpleResponse(400, F("The \"accessPointHidden\" field must be of type \"bool\"."));
		return false;
	}

	if (!jsonObject[F("accessPointMaxConnections")].is<uint8_t>())
	{
		TL::Logger::log(TL::Logger::LogLevel::WARN, SOURCE_LOCATION, F("The \"accessPointMaxConnections\" field must be of type \"uint8\"."));
		TL::WiFiConfigurationEndpoint::sendSimpleResponse(400, F("The \"accessPointMaxConnections\" field must be of type \"uint8\"."));
		return false;
	}

	if (!TL::WiFiConfigurationEndpoint::isInRange(jsonObject[F("accessPointMaxConnections")].as<uint8_t>(), 1, 4))
	{
		TL::Logger::log(TL::Logger::LogLevel::WARN, SOURCE_LOCATION, F("The \"accessPointMaxConnections\" field is invalid. It must be between 1 and 4."));
		TL::WiFiConfigurationEndpoint::sendSimpleResponse(400, F("The \"accessPointMaxConnections\" field is invalid. It must be between 1 and 4."));
		return false;
	}

	/*if (!jsonObject[F("wifiSsid")].is<String>())
	{
		TL::Logger::log(TL::Logger::LogLevel::WARN, SOURCE_LOCATION, F("The \"wifiSsid\" field must be of type \"string\"."));
		TL::WiFiConfigurationEndpoint::sendSimpleResponse(400, F("The \"wifiSsid\" field must be of type \"string\"."));
		return false;
	}

	if (!TL::WiFiConfigurationEndpoint::validateWiFiSsid(jsonObject[F("wifiSsid")].as<String>()))
	{
		TL::Logger::log(TL::Logger::LogLevel::WARN, SOURCE_LOCATION, F("The \"wifiSsid\" field is invalid. It must be a valid WiFi SSID."));
		TL::WiFiConfigurationEndpoint::sendSimpleResponse(400, F("The \"wifiSsid\" field is invalid. It must be a valid WiFi SSID."));
		return false;
	}

	if (!jsonObject[F("wifiPassword")].is<String>())
	{
		TL::Logger::log(TL::Logger::LogLevel::WARN, SOURCE_LOCATION, F("The \"wifiPassword\" field must be of type \"string\"."));
		TL::WiFiConfigurationEndpoint::sendSimpleResponse(400, F("The \"wifiPassword\" field must be of type \"string\"."));
		return false;
	}

	if (!TL::WiFiConfigurationEndpoint::validateWiFiPassword(jsonObject[F("wifiPassword")].as<String>()))
	{
		TL::Logger::log(TL::Logger::LogLevel::WARN, SOURCE_LOCATION, F("The \"wifiPassword\" field is invalid. It must be a valid WiFi password."));
		TL::WiFiConfigurationEndpoint::sendSimpleResponse(400, F("The \"wifiPassword\" field is invalid. It must be a valid WiFi password."));
		return false;
	}*/

	return true;
}

/**
 * @brief Check if a value is in range.
 * @param value value to check
 * @param min minimum value
 * @param max maximum value
 * @return true when the value is valid
 * @return false when the value is invalid
 */
bool TL::WiFiConfigurationEndpoint::isInRange(const long value, const long min, const long max)
{
	return value >= min && value <= max;
}

/**
 * @brief Verify if a WiFi ssid is valid.
 * @param ssid ssid to check
 * @return true when valid
 * @return false when invalid
 */
bool TL::WiFiConfigurationEndpoint::validateWiFiSsid(const String ssid)
{
	if (ssid.length() < 2 || ssid.length() > 32)
	{
		return false;
	}

	const String validChars = F("0123456789ABCDEFGHIJKLMNOPQRSTUVWXYZabcdefghijklmnopqrstuvwxyz-_ ");
	for (uint8_t i = 0; i < ssid.length(); i++)
	{
		if (validChars.indexOf(ssid.charAt(i)) == -1)
		{
			return false;
		}
	}

	return true;
}

/**
 * @brief Verify if a WiFi password is valid.
 * @param password password to check
 * @return true when valid
 * @return false when invalid
 */
bool TL::WiFiConfigurationEndpoint::validateWiFiPassword(const String password)
{
	if (password.length() < 8 || password.length() > 63)
	{
		return false;
	}

	const String validChars = F("0123456789ABCDEFGHIJKLMNOPQRSTUVWXYZabcdefghijklmnopqrstuvwxyz+-_!\"§$%&/()=?*# ");
	for (uint8_t i = 0; i < password.length(); i++)
	{
		if (validChars.indexOf(password.charAt(i)) == -1)
		{
			return false;
		}
	}

	return true;
}

/**
 * @brief Check if the configuration has changed.
 * @param newConfig updated configuration
 * @return true when the configuration has changed
 * @return false when the configurationn has not changed
 */
bool TL::WiFiConfigurationEndpoint::hasChanged(const TL::Configuration::WiFiConfig &newConfig)
{
	const TL::Configuration::WiFiConfig oldConfig = TL::Configuration::getWiFiConfig();
	if (newConfig.accessPointSsid != oldConfig.accessPointSsid)
	{
		return true;
	}
	if (newConfig.accessPointPassword != oldConfig.accessPointPassword)
	{
		return true;
	}
	if (newConfig.accessPointChannel != oldConfig.accessPointChannel)
	{
		return true;
	}
	if (newConfig.accessPointHidden != oldConfig.accessPointHidden)
	{
		return true;
	}
	if (newConfig.accessPointMaxConnections != oldConfig.accessPointMaxConnections)
	{
		return true;
	}
	if (newConfig.wifiSsid != oldConfig.wifiSsid)
	{
		return true;
	}
	if (newConfig.wifiPassword != oldConfig.wifiPassword)
	{
		return true;
	}
	return false;
}<|MERGE_RESOLUTION|>--- conflicted
+++ resolved
@@ -172,11 +172,7 @@
 			TL::WiFiConfigurationEndpoint::sendSimpleResponse(400, F("Failed to start WiFi access point. The password is invalid."));
 			return;
 		}
-<<<<<<< HEAD
-		else if (wifiError == TL::WiFiManager::Error::OK)
-=======
 		else if (wifiError != TL::WiFiManager::Error::OK)
->>>>>>> e88ffba8
 		{
 			TL::Logger::log(TL::Logger::LogLevel::ERROR, SOURCE_LOCATION, F("Failed to start WiFi access point."));
 			TL::WiFiConfigurationEndpoint::sendSimpleResponse(500, F("Failed to start WiFi access point."));
