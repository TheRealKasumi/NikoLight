--- conflicted
+++ resolved
@@ -722,7 +722,6 @@
 		}
 	}
 
-<<<<<<< HEAD
 	// Handle the audio unit
 	if (checkTimer(audioUnitTimer, audioUnitInterval) && TL::AudioUnit::isInitialized())
 	{
@@ -741,9 +740,6 @@
 	}
 
 	// Handle the fan controller
-=======
-	// Handle the fan
->>>>>>> fd881bc5
 	if (checkTimer(temperatureTimer, FAN_INTERVAL))
 	{
 		const TL::Fan::Error fanError = TL::Fan::run(static_cast<TL::Fan::FanMode>(TL::Configuration::getSystemConfig().fanMode));
